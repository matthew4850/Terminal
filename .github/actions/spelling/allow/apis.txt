--- conflicted
+++ resolved
@@ -79,13 +79,10 @@
 localtime
 lround
 LSHIFT
-<<<<<<< HEAD
 MENUCOMMAND
 MENUDATA
 MENUINFO
-=======
 memicmp
->>>>>>> 84e30bcd
 mov
 msappx
 MULTIPLEUSE
@@ -100,10 +97,7 @@
 NOPROGRESS
 NOREDIRECTIONBITMAP
 NOREPEAT
-<<<<<<< HEAD
 NOTIFYBYPOS
-=======
->>>>>>> 84e30bcd
 NOTIFYICON
 NOTIFYICONDATA
 ntprivapi

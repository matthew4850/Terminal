--- conflicted
+++ resolved
@@ -1,455 +1,452 @@
-﻿// Copyright (c) Microsoft Corporation.
-// Licensed under the MIT license.
-
-#include "pch.h"
-#include "Command.h"
-#include "Command.g.cpp"
-
-#include "Utils.h"
-#include "ActionAndArgs.h"
-#include "JsonUtils.h"
-#include <LibraryResources.h>
-
-using namespace winrt::Microsoft::Terminal::Settings;
-using namespace winrt::TerminalApp;
-<<<<<<< HEAD
-using namespace winrt::Windows::Foundation;
-=======
-using namespace ::TerminalApp;
->>>>>>> 7bf9225c
-
-static constexpr std::string_view NameKey{ "name" };
-static constexpr std::string_view IconPathKey{ "iconPath" };
-static constexpr std::string_view ActionKey{ "command" };
-static constexpr std::string_view ArgsKey{ "args" };
-static constexpr std::string_view IterateOnKey{ "iterateOn" };
-static constexpr std::string_view CommandsKey{ "commands" };
-
-static constexpr std::string_view IterateOnProfilesValue{ "profiles" };
-
-static constexpr std::wstring_view ProfileName{ L"${profile.name}" };
-
-namespace winrt::TerminalApp::implementation
-{
-    Command::Command()
-    {
-        _nestedCommandsView = winrt::single_threaded_observable_vector<winrt::TerminalApp::Command>();
-        _setAction(nullptr);
-    }
-
-    Collections::IObservableVector<winrt::TerminalApp::Command> Command::NestedCommands()
-    {
-        return _nestedCommandsView;
-    }
-
-    // Function Description:
-    // - attempt to get the name of this command from the provided json object.
-    //   * If the "name" property is a string, return that value.
-    //   * If the "name" property is an object, attempt to lookup the string
-    //     resource specified by the "key" property, to support localizable
-    //     command names.
-    // Arguments:
-    // - json: The Json::Value representing the command object we should get the name for.
-    // Return Value:
-    // - the empty string if we couldn't find a name, otherwise the command's name.
-    static winrt::hstring _nameFromJson(const Json::Value& json)
-    {
-        if (const auto name{ json[JsonKey(NameKey)] })
-        {
-            if (name.isObject())
-            {
-                if (const auto resourceKey{ JsonUtils::GetValueForKey<std::optional<std::wstring>>(name, "key") })
-                {
-                    if (HasLibraryResourceWithName(*resourceKey))
-                    {
-                        return GetLibraryResourceString(*resourceKey);
-                    }
-                }
-            }
-            else if (name.isString())
-            {
-                return JsonUtils::GetValue<winrt::hstring>(name);
-            }
-        }
-
-        return L"";
-    }
-
-    // Method Description:
-    // - Get the name for the command specified in `json`. If there is no "name"
-    //   property in the provided json object, then instead generate a name for
-    //   the provided ActionAndArgs.
-    // Arguments:
-    // - json: json for the command to generate a name for.
-    // - actionAndArgs: An ActionAndArgs object to use to generate a name for,
-    //   if the json object doesn't contain a "name".
-    // Return Value:
-    // - The "name" from the json, or the generated name from ActionAndArgs::GenerateName
-    static winrt::hstring _nameFromJsonOrAction(const Json::Value& json,
-                                                winrt::com_ptr<ActionAndArgs> actionAndArgs)
-    {
-        auto manualName = _nameFromJson(json);
-        if (!manualName.empty())
-        {
-            return manualName;
-        }
-        if (!actionAndArgs)
-        {
-            return L"";
-        }
-
-        return actionAndArgs->GenerateName();
-    }
-
-    // Method Description:
-    // - Deserialize a Command from the `json` object. The json object should
-    //   contain a "name" and "action", and optionally an "icon".
-    //   * "name": string|object - the name of the command to display in the
-    //     command palette. If this is an object, look for the "key" property,
-    //     and try to load the string from our resources instead.
-    //   * "action": string|object - A ShortcutAction, either as a name or as an
-    //     ActionAndArgs serialization. See ActionAndArgs::FromJson for details.
-    //     If this is null, we'll remove this command from the list of commands.
-    // Arguments:
-    // - json: the Json::Value to deserialize into a Command
-    // - warnings: If there were any warnings during parsing, they'll be
-    //   appended to this vector.
-    // Return Value:
-    // - the newly constructed Command object.
-    winrt::com_ptr<Command> Command::FromJson(const Json::Value& json,
-                                              std::vector<::TerminalApp::SettingsLoadWarnings>& warnings)
-    {
-        auto result = winrt::make_self<Command>();
-
-        bool nested = false;
-        if (const auto iterateOnJson{ json[JsonKey(IterateOnKey)] })
-        {
-            auto s = iterateOnJson.asString();
-            if (s == IterateOnProfilesValue)
-            {
-                result->_IterateOn = ExpandCommandType::Profiles;
-            }
-        }
-
-        // For iterable commands, we'll make another pass at parsing them once
-        // the json is patched. So ignore parsing sub-commands for now. Commands
-        // will only be marked iterable on the first pass.
-        if (const auto nestedCommandsJson{ json[JsonKey(CommandsKey)] })
-        {
-            auto nestedWarnings = Command::LayerJson(result->_subcommands, nestedCommandsJson);
-            // It's possible that the nested commands have some warnings
-            warnings.insert(warnings.end(), nestedWarnings.begin(), nestedWarnings.end());
-
-            nested = true;
-        }
-        else if (json.isMember(JsonKey(CommandsKey)))
-        {
-            // { "name": "foo", "commands": null } will land in this case, which
-            // should also be used for unbinding.
-            return nullptr;
-        }
-
-        // TODO GH#6644: iconPath not implemented quite yet. Can't seem to get
-        // the binding quite right. Additionally, do we want it to be an image,
-        // or a FontIcon? I've had difficulty binding either/or.
-
-        // If we're a nested command, we can ignore the current action.
-        if (!nested)
-        {
-            if (const auto actionJson{ json[JsonKey(ActionKey)] })
-            {
-                auto actionAndArgs = ActionAndArgs::FromJson(actionJson, warnings);
-
-                if (actionAndArgs)
-                {
-                    result->_setAction(*actionAndArgs);
-                }
-                else
-                {
-                    // Something like
-                    //      { name: "foo", action: "unbound" }
-                    // will _remove_ the "foo" command, by returning null here.
-                    return nullptr;
-                }
-
-                // If an iterable command doesn't have a name set, we'll still just
-                // try and generate a fake name for the command give the string we
-                // currently have. It'll probably generate something like "New tab,
-                // profile: ${profile.name}". This string will only be temporarily
-                // used internally, so there's no problem.
-                result->_setName(_nameFromJsonOrAction(json, actionAndArgs));
-            }
-            else
-            {
-                // { name: "foo", action: null } will land in this case, which
-                // should also be used for unbinding.
-                return nullptr;
-            }
-        }
-        else
-        {
-            result->_setName(_nameFromJson(json));
-        }
-
-        // Stash the original json value in this object. If the command is
-        // iterable, we'll need to re-parse it later, once we know what all the
-        // values we can iterate on are.
-        result->_originalJson = json;
-
-        if (result->_Name.empty())
-        {
-            return nullptr;
-        }
-
-        return result;
-    }
-
-    // Function Description:
-    // - Attempt to parse all the json objects in `json` into new Command
-    //   objects, and add them to the map of commands.
-    // - If any parsed command has
-    //   the same Name as an existing command in commands, the new one will
-    //   layer on top of the existing one.
-    // Arguments:
-    // - commands: a map of Name->Command which new commands should be layered upon.
-    // - json: A Json::Value containing an array of serialized commands
-    // Return Value:
-    // - A vector containing any warnings detected while parsing
-    std::vector<::TerminalApp::SettingsLoadWarnings> Command::LayerJson(std::unordered_map<winrt::hstring, winrt::TerminalApp::Command>& commands,
-                                                                        const Json::Value& json)
-    {
-        std::vector<::TerminalApp::SettingsLoadWarnings> warnings;
-
-        for (const auto& value : json)
-        {
-            if (value.isObject())
-            {
-                try
-                {
-                    auto result = Command::FromJson(value, warnings);
-                    if (result)
-                    {
-                        // Override commands with the same name
-                        commands.insert_or_assign(result->Name(), *result);
-                    }
-                    else
-                    {
-                        // If there wasn't a parsed command, then try to get the
-                        // name from the json blob. If that name currently
-                        // exists in our list of commands, we should remove it.
-                        const auto name = _nameFromJson(value);
-                        if (!name.empty())
-                        {
-                            commands.erase(name);
-                        }
-                    }
-                }
-                CATCH_LOG();
-            }
-        }
-        return warnings;
-    }
-
-    // Function Description:
-    // - Helper to escape a string as a json string. This function will also
-    //   trim off the leading and trailing double-quotes, so the output string
-    //   can be inserted directly into another json blob.
-    // Arguments:
-    // - input: the string to JSON escape.
-    // Return Value:
-    // - the input string escaped properly to be inserted into another json blob.
-    winrt::hstring _escapeForJson(const std::wstring_view input)
-    {
-        Json::Value inJson{ winrt::to_string(input) };
-        Json::StreamWriterBuilder builder;
-        builder.settings_["indentation"] = "";
-        std::string out{ Json::writeString(builder, inJson) };
-        if (out.size() >= 2)
-        {
-            // trim off the leading/trailing '"'s
-            auto ss{ out.substr(1, out.size() - 2) };
-            return winrt::to_hstring(ss);
-        }
-        return winrt::to_hstring(out);
-    }
-
-    // Function Description:
-    // - A helper to replace any occurences of `keyword` with `replaceWith` in `sourceString`
-    winrt::hstring _replaceKeyword(const winrt::hstring& sourceString,
-                                   const std::wstring_view keyword,
-                                   const std::wstring_view replaceWith)
-    {
-        std::wstring result{ sourceString };
-        size_t index = 0;
-        while (true)
-        {
-            index = result.find(keyword, index);
-            if (index == std::wstring::npos)
-            {
-                break;
-            }
-            result.replace(index, keyword.size(), replaceWith);
-            index += replaceWith.size();
-        }
-        return winrt::hstring{ result };
-    }
-
-    // Method Description:
-    // - Iterate over all the provided commands, and recursively expand any
-    //   commands with `iterateOn` set. If we successfully generated expanded
-    //   commands for them, then we'll remove the original command, and add all
-    //   the newly generated commands.
-    // - For more specific implementation details, see _expandCommand.
-    // Arguments:
-    // - commands: a map of commands to expand. Newly created commands will be
-    //   inserted into the map to replace the expandable commands.
-    // - profiles: A list of all the profiles that this command should be expanded on.
-    // - warnings: If there were any warnings during parsing, they'll be
-    //   appended to this vector.
-    // Return Value:
-    // - <none>
-    void Command::ExpandCommands(std::unordered_map<winrt::hstring, winrt::TerminalApp::Command>& commands,
-                                 const std::vector<::TerminalApp::Profile>& profiles,
-                                 std::vector<::TerminalApp::SettingsLoadWarnings>& warnings)
-    {
-        std::vector<winrt::hstring> commandsToRemove;
-        std::vector<winrt::TerminalApp::Command> commandsToAdd;
-
-        // First, collect up all the commands that need replacing.
-        for (auto nameAndCmd : commands)
-        {
-            winrt::com_ptr<winrt::TerminalApp::implementation::Command> cmd;
-            cmd.copy_from(winrt::get_self<winrt::TerminalApp::implementation::Command>(nameAndCmd.second));
-
-            auto newCommands = _expandCommand(cmd, profiles, warnings);
-            if (newCommands.size() > 0)
-            {
-                commandsToRemove.push_back(nameAndCmd.first);
-                commandsToAdd.insert(commandsToAdd.end(), newCommands.begin(), newCommands.end());
-            }
-        }
-
-        // Second, remove all the commands that need to be removed.
-        for (auto& name : commandsToRemove)
-        {
-            commands.erase(name);
-        }
-
-        // Finally, add all the new commands.
-        for (auto& cmd : commandsToAdd)
-        {
-            commands.insert_or_assign(cmd.Name(), cmd);
-        }
-    }
-
-    // Method Description:
-    // - Initialize our ObservableVector of NestedCommands, recursively. This
-    //   will build the vector of nested Commands that XAML can access.
-    // Arguments:
-    // - <none>
-    // Return Value:
-    // - <none>
-    void Command::_createView()
-    {
-        _nestedCommandsView.Clear();
-
-        // Add all the commands we've parsed to the observable vector we
-        // have, so we can access them in XAML.
-        for (auto& nameAndCommand : _subcommands)
-        {
-            auto command = nameAndCommand.second;
-            _nestedCommandsView.Append(command);
-
-            winrt::com_ptr<winrt::TerminalApp::implementation::Command> cmd;
-            cmd.copy_from(winrt::get_self<winrt::TerminalApp::implementation::Command>(command));
-            cmd->_createView();
-        }
-    }
-
-    // Function Description:
-    // - Attempts to expand the given command into many commands, if the command
-    //   has `"iterateOn": "profiles"` set.
-    // - If it doesn't, this function will do
-    //   nothing and return an empty vector.
-    // - If it does, we're going to attempt to build a new set of commands using
-    //   the given command as a prototype. We'll attempt to create a new command
-    //   for each and every profile, to replace the original command.
-    //   * For the new commands, we'll replace any instance of "${profile.name}"
-    //     in the original json used to create this action with the name of the
-    //     given profile.
-    // - If we encounter any errors while re-parsing the json with the replaced
-    //   name, we'll just return immediately.
-    // - At the end, we'll return all the new commands we've build for the given command.
-    // Arguments:
-    // - expandable: the Command to potentially turn into more commands
-    // - profiles: A list of all the profiles that this command should be expanded on.
-    // - warnings: If there were any warnings during parsing, they'll be
-    //   appended to this vector.
-    // Return Value:
-    // - and empty vector if the command wasn't expandable, otherwise a list of
-    //   the newly-created commands.
-    std::vector<winrt::TerminalApp::Command> Command::_expandCommand(winrt::com_ptr<Command> expandable,
-                                                                     const std::vector<::TerminalApp::Profile>& profiles,
-                                                                     std::vector<::TerminalApp::SettingsLoadWarnings>& warnings)
-    {
-        std::vector<winrt::TerminalApp::Command> newCommands;
-
-        if (!expandable->_subcommands.empty())
-        {
-            ExpandCommands(expandable->_subcommands, profiles, warnings);
-
-            expandable->_createView();
-        }
-
-        if (expandable->_IterateOn == ExpandCommandType::None)
-        {
-            return newCommands;
-        }
-
-        std::string errs; // This string will receive any error text from failing to parse.
-        std::unique_ptr<Json::CharReader> reader{ Json::CharReaderBuilder::CharReaderBuilder().newCharReader() };
-
-        if (expandable->_IterateOn == ExpandCommandType::Profiles)
-        {
-            for (const auto& p : profiles)
-            {
-                // For each profile, create a new command. This command will have:
-                // * the icon path and keychord text of the original command
-                // * the Name will have any instances of "${profile.name}"
-                //   replaced with the profile's name
-                // * for the action, we'll take the original json, replace any
-                //   instances of "${profile.name}" with the profile's name,
-                //   then re-attempt to parse the action and args.
-
-                // Replace all the keywords in the original json, and try and parse that
-                // - First, get a string for the original Json::Value
-                auto oldJsonString = winrt::to_hstring(expandable->_originalJson.toStyledString());
-
-                // - Escape the profile name for JSON appropriately
-                auto escapedProfileName = _escapeForJson(p.GetName());
-                auto newJsonString = winrt::to_string(_replaceKeyword(oldJsonString,
-                                                                      ProfileName,
-                                                                      escapedProfileName));
-
-                // - Now, re-parse the modified value.
-                Json::Value newJsonValue;
-                const auto actualDataStart = newJsonString.data();
-                const auto actualDataEnd = newJsonString.data() + newJsonString.size();
-                if (!reader->parse(actualDataStart, actualDataEnd, &newJsonValue, &errs))
-                {
-                    warnings.push_back(::TerminalApp::SettingsLoadWarnings::FailedToParseCommandJson);
-                    // If we encounter a re-parsing error, just stop processing the rest of the commands.
-                    break;
-                }
-
-                // Pass the new json back though FromJson, to get the new expanded value.
-                if (auto newCmd{ Command::FromJson(newJsonValue, warnings) })
-                {
-                    newCommands.push_back(*newCmd);
-                }
-            }
-        }
-
-        return newCommands;
-    }
-}
+﻿// Copyright (c) Microsoft Corporation.
+// Licensed under the MIT license.
+
+#include "pch.h"
+#include "Command.h"
+#include "Command.g.cpp"
+
+#include "Utils.h"
+#include "ActionAndArgs.h"
+#include "JsonUtils.h"
+#include <LibraryResources.h>
+
+using namespace winrt::Microsoft::Terminal::Settings;
+using namespace winrt::TerminalApp;
+using namespace winrt::Windows::Foundation;
+using namespace ::TerminalApp;
+
+static constexpr std::string_view NameKey{ "name" };
+static constexpr std::string_view IconPathKey{ "iconPath" };
+static constexpr std::string_view ActionKey{ "command" };
+static constexpr std::string_view ArgsKey{ "args" };
+static constexpr std::string_view IterateOnKey{ "iterateOn" };
+static constexpr std::string_view CommandsKey{ "commands" };
+
+static constexpr std::string_view IterateOnProfilesValue{ "profiles" };
+
+static constexpr std::wstring_view ProfileName{ L"${profile.name}" };
+
+namespace winrt::TerminalApp::implementation
+{
+    Command::Command()
+    {
+        _nestedCommandsView = winrt::single_threaded_observable_vector<winrt::TerminalApp::Command>();
+        _setAction(nullptr);
+    }
+
+    Collections::IObservableVector<winrt::TerminalApp::Command> Command::NestedCommands()
+    {
+        return _nestedCommandsView;
+    }
+
+    // Function Description:
+    // - attempt to get the name of this command from the provided json object.
+    //   * If the "name" property is a string, return that value.
+    //   * If the "name" property is an object, attempt to lookup the string
+    //     resource specified by the "key" property, to support localizable
+    //     command names.
+    // Arguments:
+    // - json: The Json::Value representing the command object we should get the name for.
+    // Return Value:
+    // - the empty string if we couldn't find a name, otherwise the command's name.
+    static winrt::hstring _nameFromJson(const Json::Value& json)
+    {
+        if (const auto name{ json[JsonKey(NameKey)] })
+        {
+            if (name.isObject())
+            {
+                if (const auto resourceKey{ JsonUtils::GetValueForKey<std::optional<std::wstring>>(name, "key") })
+                {
+                    if (HasLibraryResourceWithName(*resourceKey))
+                    {
+                        return GetLibraryResourceString(*resourceKey);
+                    }
+                }
+            }
+            else if (name.isString())
+            {
+                return JsonUtils::GetValue<winrt::hstring>(name);
+            }
+        }
+
+        return L"";
+    }
+
+    // Method Description:
+    // - Get the name for the command specified in `json`. If there is no "name"
+    //   property in the provided json object, then instead generate a name for
+    //   the provided ActionAndArgs.
+    // Arguments:
+    // - json: json for the command to generate a name for.
+    // - actionAndArgs: An ActionAndArgs object to use to generate a name for,
+    //   if the json object doesn't contain a "name".
+    // Return Value:
+    // - The "name" from the json, or the generated name from ActionAndArgs::GenerateName
+    static winrt::hstring _nameFromJsonOrAction(const Json::Value& json,
+                                                winrt::com_ptr<ActionAndArgs> actionAndArgs)
+    {
+        auto manualName = _nameFromJson(json);
+        if (!manualName.empty())
+        {
+            return manualName;
+        }
+        if (!actionAndArgs)
+        {
+            return L"";
+        }
+
+        return actionAndArgs->GenerateName();
+    }
+
+    // Method Description:
+    // - Deserialize a Command from the `json` object. The json object should
+    //   contain a "name" and "action", and optionally an "icon".
+    //   * "name": string|object - the name of the command to display in the
+    //     command palette. If this is an object, look for the "key" property,
+    //     and try to load the string from our resources instead.
+    //   * "action": string|object - A ShortcutAction, either as a name or as an
+    //     ActionAndArgs serialization. See ActionAndArgs::FromJson for details.
+    //     If this is null, we'll remove this command from the list of commands.
+    // Arguments:
+    // - json: the Json::Value to deserialize into a Command
+    // - warnings: If there were any warnings during parsing, they'll be
+    //   appended to this vector.
+    // Return Value:
+    // - the newly constructed Command object.
+    winrt::com_ptr<Command> Command::FromJson(const Json::Value& json,
+                                              std::vector<::TerminalApp::SettingsLoadWarnings>& warnings)
+    {
+        auto result = winrt::make_self<Command>();
+
+        bool nested = false;
+        if (const auto iterateOnJson{ json[JsonKey(IterateOnKey)] })
+        {
+            auto s = iterateOnJson.asString();
+            if (s == IterateOnProfilesValue)
+            {
+                result->_IterateOn = ExpandCommandType::Profiles;
+            }
+        }
+
+        // For iterable commands, we'll make another pass at parsing them once
+        // the json is patched. So ignore parsing sub-commands for now. Commands
+        // will only be marked iterable on the first pass.
+        if (const auto nestedCommandsJson{ json[JsonKey(CommandsKey)] })
+        {
+            auto nestedWarnings = Command::LayerJson(result->_subcommands, nestedCommandsJson);
+            // It's possible that the nested commands have some warnings
+            warnings.insert(warnings.end(), nestedWarnings.begin(), nestedWarnings.end());
+
+            nested = true;
+        }
+        else if (json.isMember(JsonKey(CommandsKey)))
+        {
+            // { "name": "foo", "commands": null } will land in this case, which
+            // should also be used for unbinding.
+            return nullptr;
+        }
+
+        // TODO GH#6644: iconPath not implemented quite yet. Can't seem to get
+        // the binding quite right. Additionally, do we want it to be an image,
+        // or a FontIcon? I've had difficulty binding either/or.
+
+        // If we're a nested command, we can ignore the current action.
+        if (!nested)
+        {
+            if (const auto actionJson{ json[JsonKey(ActionKey)] })
+            {
+                auto actionAndArgs = ActionAndArgs::FromJson(actionJson, warnings);
+
+                if (actionAndArgs)
+                {
+                    result->_setAction(*actionAndArgs);
+                }
+                else
+                {
+                    // Something like
+                    //      { name: "foo", action: "unbound" }
+                    // will _remove_ the "foo" command, by returning null here.
+                    return nullptr;
+                }
+
+                // If an iterable command doesn't have a name set, we'll still just
+                // try and generate a fake name for the command give the string we
+                // currently have. It'll probably generate something like "New tab,
+                // profile: ${profile.name}". This string will only be temporarily
+                // used internally, so there's no problem.
+                result->_setName(_nameFromJsonOrAction(json, actionAndArgs));
+            }
+            else
+            {
+                // { name: "foo", action: null } will land in this case, which
+                // should also be used for unbinding.
+                return nullptr;
+            }
+        }
+        else
+        {
+            result->_setName(_nameFromJson(json));
+        }
+
+        // Stash the original json value in this object. If the command is
+        // iterable, we'll need to re-parse it later, once we know what all the
+        // values we can iterate on are.
+        result->_originalJson = json;
+
+        if (result->_Name.empty())
+        {
+            return nullptr;
+        }
+
+        return result;
+    }
+
+    // Function Description:
+    // - Attempt to parse all the json objects in `json` into new Command
+    //   objects, and add them to the map of commands.
+    // - If any parsed command has
+    //   the same Name as an existing command in commands, the new one will
+    //   layer on top of the existing one.
+    // Arguments:
+    // - commands: a map of Name->Command which new commands should be layered upon.
+    // - json: A Json::Value containing an array of serialized commands
+    // Return Value:
+    // - A vector containing any warnings detected while parsing
+    std::vector<::TerminalApp::SettingsLoadWarnings> Command::LayerJson(std::unordered_map<winrt::hstring, winrt::TerminalApp::Command>& commands,
+                                                                        const Json::Value& json)
+    {
+        std::vector<::TerminalApp::SettingsLoadWarnings> warnings;
+
+        for (const auto& value : json)
+        {
+            if (value.isObject())
+            {
+                try
+                {
+                    auto result = Command::FromJson(value, warnings);
+                    if (result)
+                    {
+                        // Override commands with the same name
+                        commands.insert_or_assign(result->Name(), *result);
+                    }
+                    else
+                    {
+                        // If there wasn't a parsed command, then try to get the
+                        // name from the json blob. If that name currently
+                        // exists in our list of commands, we should remove it.
+                        const auto name = _nameFromJson(value);
+                        if (!name.empty())
+                        {
+                            commands.erase(name);
+                        }
+                    }
+                }
+                CATCH_LOG();
+            }
+        }
+        return warnings;
+    }
+
+    // Function Description:
+    // - Helper to escape a string as a json string. This function will also
+    //   trim off the leading and trailing double-quotes, so the output string
+    //   can be inserted directly into another json blob.
+    // Arguments:
+    // - input: the string to JSON escape.
+    // Return Value:
+    // - the input string escaped properly to be inserted into another json blob.
+    winrt::hstring _escapeForJson(const std::wstring_view input)
+    {
+        Json::Value inJson{ winrt::to_string(input) };
+        Json::StreamWriterBuilder builder;
+        builder.settings_["indentation"] = "";
+        std::string out{ Json::writeString(builder, inJson) };
+        if (out.size() >= 2)
+        {
+            // trim off the leading/trailing '"'s
+            auto ss{ out.substr(1, out.size() - 2) };
+            return winrt::to_hstring(ss);
+        }
+        return winrt::to_hstring(out);
+    }
+
+    // Function Description:
+    // - A helper to replace any occurences of `keyword` with `replaceWith` in `sourceString`
+    winrt::hstring _replaceKeyword(const winrt::hstring& sourceString,
+                                   const std::wstring_view keyword,
+                                   const std::wstring_view replaceWith)
+    {
+        std::wstring result{ sourceString };
+        size_t index = 0;
+        while (true)
+        {
+            index = result.find(keyword, index);
+            if (index == std::wstring::npos)
+            {
+                break;
+            }
+            result.replace(index, keyword.size(), replaceWith);
+            index += replaceWith.size();
+        }
+        return winrt::hstring{ result };
+    }
+
+    // Method Description:
+    // - Iterate over all the provided commands, and recursively expand any
+    //   commands with `iterateOn` set. If we successfully generated expanded
+    //   commands for them, then we'll remove the original command, and add all
+    //   the newly generated commands.
+    // - For more specific implementation details, see _expandCommand.
+    // Arguments:
+    // - commands: a map of commands to expand. Newly created commands will be
+    //   inserted into the map to replace the expandable commands.
+    // - profiles: A list of all the profiles that this command should be expanded on.
+    // - warnings: If there were any warnings during parsing, they'll be
+    //   appended to this vector.
+    // Return Value:
+    // - <none>
+    void Command::ExpandCommands(std::unordered_map<winrt::hstring, winrt::TerminalApp::Command>& commands,
+                                 const std::vector<::TerminalApp::Profile>& profiles,
+                                 std::vector<::TerminalApp::SettingsLoadWarnings>& warnings)
+    {
+        std::vector<winrt::hstring> commandsToRemove;
+        std::vector<winrt::TerminalApp::Command> commandsToAdd;
+
+        // First, collect up all the commands that need replacing.
+        for (auto nameAndCmd : commands)
+        {
+            winrt::com_ptr<winrt::TerminalApp::implementation::Command> cmd;
+            cmd.copy_from(winrt::get_self<winrt::TerminalApp::implementation::Command>(nameAndCmd.second));
+
+            auto newCommands = _expandCommand(cmd, profiles, warnings);
+            if (newCommands.size() > 0)
+            {
+                commandsToRemove.push_back(nameAndCmd.first);
+                commandsToAdd.insert(commandsToAdd.end(), newCommands.begin(), newCommands.end());
+            }
+        }
+
+        // Second, remove all the commands that need to be removed.
+        for (auto& name : commandsToRemove)
+        {
+            commands.erase(name);
+        }
+
+        // Finally, add all the new commands.
+        for (auto& cmd : commandsToAdd)
+        {
+            commands.insert_or_assign(cmd.Name(), cmd);
+        }
+    }
+
+    // Method Description:
+    // - Initialize our ObservableVector of NestedCommands, recursively. This
+    //   will build the vector of nested Commands that XAML can access.
+    // Arguments:
+    // - <none>
+    // Return Value:
+    // - <none>
+    void Command::_createView()
+    {
+        _nestedCommandsView.Clear();
+
+        // Add all the commands we've parsed to the observable vector we
+        // have, so we can access them in XAML.
+        for (auto& nameAndCommand : _subcommands)
+        {
+            auto command = nameAndCommand.second;
+            _nestedCommandsView.Append(command);
+
+            winrt::com_ptr<winrt::TerminalApp::implementation::Command> cmd;
+            cmd.copy_from(winrt::get_self<winrt::TerminalApp::implementation::Command>(command));
+            cmd->_createView();
+        }
+    }
+
+    // Function Description:
+    // - Attempts to expand the given command into many commands, if the command
+    //   has `"iterateOn": "profiles"` set.
+    // - If it doesn't, this function will do
+    //   nothing and return an empty vector.
+    // - If it does, we're going to attempt to build a new set of commands using
+    //   the given command as a prototype. We'll attempt to create a new command
+    //   for each and every profile, to replace the original command.
+    //   * For the new commands, we'll replace any instance of "${profile.name}"
+    //     in the original json used to create this action with the name of the
+    //     given profile.
+    // - If we encounter any errors while re-parsing the json with the replaced
+    //   name, we'll just return immediately.
+    // - At the end, we'll return all the new commands we've build for the given command.
+    // Arguments:
+    // - expandable: the Command to potentially turn into more commands
+    // - profiles: A list of all the profiles that this command should be expanded on.
+    // - warnings: If there were any warnings during parsing, they'll be
+    //   appended to this vector.
+    // Return Value:
+    // - and empty vector if the command wasn't expandable, otherwise a list of
+    //   the newly-created commands.
+    std::vector<winrt::TerminalApp::Command> Command::_expandCommand(winrt::com_ptr<Command> expandable,
+                                                                     const std::vector<::TerminalApp::Profile>& profiles,
+                                                                     std::vector<::TerminalApp::SettingsLoadWarnings>& warnings)
+    {
+        std::vector<winrt::TerminalApp::Command> newCommands;
+
+        if (!expandable->_subcommands.empty())
+        {
+            ExpandCommands(expandable->_subcommands, profiles, warnings);
+
+            expandable->_createView();
+        }
+
+        if (expandable->_IterateOn == ExpandCommandType::None)
+        {
+            return newCommands;
+        }
+
+        std::string errs; // This string will receive any error text from failing to parse.
+        std::unique_ptr<Json::CharReader> reader{ Json::CharReaderBuilder::CharReaderBuilder().newCharReader() };
+
+        if (expandable->_IterateOn == ExpandCommandType::Profiles)
+        {
+            for (const auto& p : profiles)
+            {
+                // For each profile, create a new command. This command will have:
+                // * the icon path and keychord text of the original command
+                // * the Name will have any instances of "${profile.name}"
+                //   replaced with the profile's name
+                // * for the action, we'll take the original json, replace any
+                //   instances of "${profile.name}" with the profile's name,
+                //   then re-attempt to parse the action and args.
+
+                // Replace all the keywords in the original json, and try and parse that
+                // - First, get a string for the original Json::Value
+                auto oldJsonString = winrt::to_hstring(expandable->_originalJson.toStyledString());
+
+                // - Escape the profile name for JSON appropriately
+                auto escapedProfileName = _escapeForJson(p.GetName());
+                auto newJsonString = winrt::to_string(_replaceKeyword(oldJsonString,
+                                                                      ProfileName,
+                                                                      escapedProfileName));
+
+                // - Now, re-parse the modified value.
+                Json::Value newJsonValue;
+                const auto actualDataStart = newJsonString.data();
+                const auto actualDataEnd = newJsonString.data() + newJsonString.size();
+                if (!reader->parse(actualDataStart, actualDataEnd, &newJsonValue, &errs))
+                {
+                    warnings.push_back(::TerminalApp::SettingsLoadWarnings::FailedToParseCommandJson);
+                    // If we encounter a re-parsing error, just stop processing the rest of the commands.
+                    break;
+                }
+
+                // Pass the new json back though FromJson, to get the new expanded value.
+                if (auto newCmd{ Command::FromJson(newJsonValue, warnings) })
+                {
+                    newCommands.push_back(*newCmd);
+                }
+            }
+        }
+
+        return newCommands;
+    }
+}
--- conflicted
+++ resolved
@@ -1,153 +1,144 @@
-// Copyright (c) Microsoft Corporation.
-// Licensed under the MIT license.
-
-#include "precomp.h"
-#include <WexTestClass.h>
-
-#include "../renderer/inc/DummyRenderTarget.hpp"
-#include "../cascadia/TerminalCore/Terminal.hpp"
-#include "MockTermSettings.h"
-#include "consoletaeftemplates.hpp"
-#include "TestUtils.h"
-
-using namespace winrt::Microsoft::Terminal::Settings;
-using namespace Microsoft::Terminal::Core;
-
-using namespace WEX::Common;
-using namespace WEX::Logging;
-using namespace WEX::TestExecution;
-
-namespace TerminalCoreUnitTests
-{
-    class TerminalBufferTests;
-};
-using namespace TerminalCoreUnitTests;
-
-class TerminalCoreUnitTests::TerminalBufferTests final
-{
-    TEST_CLASS(TerminalBufferTests);
-
-    TEST_METHOD(TestSimpleBufferWriting);
-
-    TEST_METHOD(TestWrappingCharByChar);
-    TEST_METHOD(TestWrappingALongString);
-
-    TEST_METHOD_SETUP(MethodSetup)
-    {
-        // STEP 1: Set up the Terminal
-        term = std::make_unique<Terminal>();
-        term->Create({ 80, 32 }, 100, emptyRT);
-        return true;
-    }
-
-    TEST_METHOD_CLEANUP(MethodCleanup)
-    {
-        term = nullptr;
-        return true;
-    }
-
-private:
-    DummyRenderTarget emptyRT;
-    std::unique_ptr<Terminal> term;
-};
-
-void TerminalBufferTests::TestSimpleBufferWriting()
-{
-    auto& termTb = *term->_buffer;
-    auto& termSm = *term->_stateMachine;
-    const auto initialView = term->GetViewport();
-
-    VERIFY_ARE_EQUAL(0, initialView.Top());
-    VERIFY_ARE_EQUAL(32, initialView.BottomExclusive());
-
-    termSm.ProcessString(L"Hello World");
-
-    const auto secondView = term->GetViewport();
-
-    VERIFY_ARE_EQUAL(0, secondView.Top());
-    VERIFY_ARE_EQUAL(32, secondView.BottomExclusive());
-
-    TestUtils::VerifyExpectedString(termTb, L"Hello World", { 0, 0 });
-}
-
-void TerminalBufferTests::TestWrappingCharByChar()
-{
-    auto& termTb = *term->_buffer;
-    auto& termSm = *term->_stateMachine;
-    const auto initialView = term->GetViewport();
-    auto& cursor = termTb.GetCursor();
-
-<<<<<<< HEAD
-    const auto charsToWrite = TestUtils::Test100CharsString.size();
-=======
-    const auto charsToWrite = gsl::narrow_cast<short>(TestUtils::Test100CharsString.size());
->>>>>>> 0e672fac
-
-    VERIFY_ARE_EQUAL(0, initialView.Top());
-    VERIFY_ARE_EQUAL(32, initialView.BottomExclusive());
-
-    for (auto i = 0; i < charsToWrite; i++)
-    {
-        // This is a handy way of just printing the printable characters that
-        // _aren't_ the space character.
-        const wchar_t wch = static_cast<wchar_t>(33 + (i % 94));
-        termSm.ProcessCharacter(wch);
-    }
-
-    const auto secondView = term->GetViewport();
-
-    VERIFY_ARE_EQUAL(0, secondView.Top());
-    VERIFY_ARE_EQUAL(32, secondView.BottomExclusive());
-
-    // Verify the cursor wrapped to the second line
-    VERIFY_ARE_EQUAL(charsToWrite % initialView.Width(), cursor.GetPosition().X);
-    VERIFY_ARE_EQUAL(1, cursor.GetPosition().Y);
-
-    // Verify that we marked the 0th row as _wrapped_
-    const auto& row0 = termTb.GetRowByOffset(0);
-    VERIFY_IS_TRUE(row0.GetCharRow().WasWrapForced());
-
-    const auto& row1 = termTb.GetRowByOffset(1);
-    VERIFY_IS_FALSE(row1.GetCharRow().WasWrapForced());
-
-    TestUtils::VerifyExpectedString(termTb, TestUtils::Test100CharsString, { 0, 0 });
-}
-
-void TerminalBufferTests::TestWrappingALongString()
-{
-    auto& termTb = *term->_buffer;
-    auto& termSm = *term->_stateMachine;
-    const auto initialView = term->GetViewport();
-    auto& cursor = termTb.GetCursor();
-
-<<<<<<< HEAD
-    const auto charsToWrite = TestUtils::Test100CharsString.size();
-    VERIFY_ARE_EQUAL(100u, charsToWrite);
-=======
-    const auto charsToWrite = gsl::narrow_cast<short>(TestUtils::Test100CharsString.size());
-    VERIFY_ARE_EQUAL(100, charsToWrite);
->>>>>>> 0e672fac
-
-    VERIFY_ARE_EQUAL(0, initialView.Top());
-    VERIFY_ARE_EQUAL(32, initialView.BottomExclusive());
-
-    termSm.ProcessString(TestUtils::Test100CharsString);
-
-    const auto secondView = term->GetViewport();
-
-    VERIFY_ARE_EQUAL(0, secondView.Top());
-    VERIFY_ARE_EQUAL(32, secondView.BottomExclusive());
-
-    // Verify the cursor wrapped to the second line
-    VERIFY_ARE_EQUAL(charsToWrite % initialView.Width(), cursor.GetPosition().X);
-    VERIFY_ARE_EQUAL(1, cursor.GetPosition().Y);
-
-    // Verify that we marked the 0th row as _wrapped_
-    const auto& row0 = termTb.GetRowByOffset(0);
-    VERIFY_IS_TRUE(row0.GetCharRow().WasWrapForced());
-
-    const auto& row1 = termTb.GetRowByOffset(1);
-    VERIFY_IS_FALSE(row1.GetCharRow().WasWrapForced());
-
-    TestUtils::VerifyExpectedString(termTb, TestUtils::Test100CharsString, { 0, 0 });
-}
+// Copyright (c) Microsoft Corporation.
+// Licensed under the MIT license.
+
+#include "precomp.h"
+#include <WexTestClass.h>
+
+#include "../renderer/inc/DummyRenderTarget.hpp"
+#include "../cascadia/TerminalCore/Terminal.hpp"
+#include "MockTermSettings.h"
+#include "consoletaeftemplates.hpp"
+#include "TestUtils.h"
+
+using namespace winrt::Microsoft::Terminal::Settings;
+using namespace Microsoft::Terminal::Core;
+
+using namespace WEX::Common;
+using namespace WEX::Logging;
+using namespace WEX::TestExecution;
+
+namespace TerminalCoreUnitTests
+{
+    class TerminalBufferTests;
+};
+using namespace TerminalCoreUnitTests;
+
+class TerminalCoreUnitTests::TerminalBufferTests final
+{
+    TEST_CLASS(TerminalBufferTests);
+
+    TEST_METHOD(TestSimpleBufferWriting);
+
+    TEST_METHOD(TestWrappingCharByChar);
+    TEST_METHOD(TestWrappingALongString);
+
+    TEST_METHOD_SETUP(MethodSetup)
+    {
+        // STEP 1: Set up the Terminal
+        term = std::make_unique<Terminal>();
+        term->Create({ 80, 32 }, 100, emptyRT);
+        return true;
+    }
+
+    TEST_METHOD_CLEANUP(MethodCleanup)
+    {
+        term = nullptr;
+        return true;
+    }
+
+private:
+    DummyRenderTarget emptyRT;
+    std::unique_ptr<Terminal> term;
+};
+
+void TerminalBufferTests::TestSimpleBufferWriting()
+{
+    auto& termTb = *term->_buffer;
+    auto& termSm = *term->_stateMachine;
+    const auto initialView = term->GetViewport();
+
+    VERIFY_ARE_EQUAL(0, initialView.Top());
+    VERIFY_ARE_EQUAL(32, initialView.BottomExclusive());
+
+    termSm.ProcessString(L"Hello World");
+
+    const auto secondView = term->GetViewport();
+
+    VERIFY_ARE_EQUAL(0, secondView.Top());
+    VERIFY_ARE_EQUAL(32, secondView.BottomExclusive());
+
+    TestUtils::VerifyExpectedString(termTb, L"Hello World", { 0, 0 });
+}
+
+void TerminalBufferTests::TestWrappingCharByChar()
+{
+    auto& termTb = *term->_buffer;
+    auto& termSm = *term->_stateMachine;
+    const auto initialView = term->GetViewport();
+    auto& cursor = termTb.GetCursor();
+
+    const auto charsToWrite = gsl::narrow_cast<short>(TestUtils::Test100CharsString.size());
+
+    VERIFY_ARE_EQUAL(0, initialView.Top());
+    VERIFY_ARE_EQUAL(32, initialView.BottomExclusive());
+
+    for (auto i = 0; i < charsToWrite; i++)
+    {
+        // This is a handy way of just printing the printable characters that
+        // _aren't_ the space character.
+        const wchar_t wch = static_cast<wchar_t>(33 + (i % 94));
+        termSm.ProcessCharacter(wch);
+    }
+
+    const auto secondView = term->GetViewport();
+
+    VERIFY_ARE_EQUAL(0, secondView.Top());
+    VERIFY_ARE_EQUAL(32, secondView.BottomExclusive());
+
+    // Verify the cursor wrapped to the second line
+    VERIFY_ARE_EQUAL(charsToWrite % initialView.Width(), cursor.GetPosition().X);
+    VERIFY_ARE_EQUAL(1, cursor.GetPosition().Y);
+
+    // Verify that we marked the 0th row as _wrapped_
+    const auto& row0 = termTb.GetRowByOffset(0);
+    VERIFY_IS_TRUE(row0.GetCharRow().WasWrapForced());
+
+    const auto& row1 = termTb.GetRowByOffset(1);
+    VERIFY_IS_FALSE(row1.GetCharRow().WasWrapForced());
+
+    TestUtils::VerifyExpectedString(termTb, TestUtils::Test100CharsString, { 0, 0 });
+}
+
+void TerminalBufferTests::TestWrappingALongString()
+{
+    auto& termTb = *term->_buffer;
+    auto& termSm = *term->_stateMachine;
+    const auto initialView = term->GetViewport();
+    auto& cursor = termTb.GetCursor();
+
+    const auto charsToWrite = gsl::narrow_cast<short>(TestUtils::Test100CharsString.size());
+    VERIFY_ARE_EQUAL(100, charsToWrite);
+
+    VERIFY_ARE_EQUAL(0, initialView.Top());
+    VERIFY_ARE_EQUAL(32, initialView.BottomExclusive());
+
+    termSm.ProcessString(TestUtils::Test100CharsString);
+
+    const auto secondView = term->GetViewport();
+
+    VERIFY_ARE_EQUAL(0, secondView.Top());
+    VERIFY_ARE_EQUAL(32, secondView.BottomExclusive());
+
+    // Verify the cursor wrapped to the second line
+    VERIFY_ARE_EQUAL(charsToWrite % initialView.Width(), cursor.GetPosition().X);
+    VERIFY_ARE_EQUAL(1, cursor.GetPosition().Y);
+
+    // Verify that we marked the 0th row as _wrapped_
+    const auto& row0 = termTb.GetRowByOffset(0);
+    VERIFY_IS_TRUE(row0.GetCharRow().WasWrapForced());
+
+    const auto& row1 = termTb.GetRowByOffset(1);
+    VERIFY_IS_FALSE(row1.GetCharRow().WasWrapForced());
+
+    TestUtils::VerifyExpectedString(termTb, TestUtils::Test100CharsString, { 0, 0 });
+}
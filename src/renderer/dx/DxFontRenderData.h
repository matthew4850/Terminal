// Copyright (c) Microsoft Corporation.
// Licensed under the MIT license.

#pragma once

#include "../../renderer/inc/FontInfoDesired.hpp"
#include "DxFontInfo.h"
#include "BoxDrawingEffect.h"

#include <dwrite.h>
#include <dwrite_1.h>
#include <dwrite_2.h>
#include <dwrite_3.h>

#include <wrl.h>

namespace Microsoft::Console::Render
{
    class DxFontRenderData
    {
    public:
        struct LineMetrics
        {
            float gridlineWidth;
            float underlineOffset;
            float underlineOffset2;
            float underlineWidth;
            float strikethroughOffset;
            float strikethroughWidth;
        };

        DxFontRenderData(::Microsoft::WRL::ComPtr<IDWriteFactory1> dwriteFactory) noexcept;

        // DirectWrite text analyzer from the factory
        [[nodiscard]] Microsoft::WRL::ComPtr<IDWriteTextAnalyzer1> Analyzer();

        [[nodiscard]] Microsoft::WRL::ComPtr<IDWriteFontFallback> SystemFontFallback();

        // A locale that can be used on construction of assorted DX objects that want to know one.
        [[nodiscard]] std::wstring UserLocaleName();

        [[nodiscard]] til::size GlyphCell() noexcept;
        [[nodiscard]] LineMetrics GetLineMetrics() noexcept;

        // The weight of default font
        [[nodiscard]] DWRITE_FONT_WEIGHT DefaultFontWeight() noexcept;

        // The style of default font
        [[nodiscard]] DWRITE_FONT_STYLE DefaultFontStyle() noexcept;

        // The stretch of default font
        [[nodiscard]] DWRITE_FONT_STRETCH DefaultFontStretch() noexcept;

        // The font features of the default font
        [[nodiscard]] const std::vector<DWRITE_FONT_FEATURE>& DefaultFontFeatures() const;

        // The DirectWrite format object representing the size and other text properties to be applied (by default)
        [[nodiscard]] Microsoft::WRL::ComPtr<IDWriteTextFormat> DefaultTextFormat();

        // The DirectWrite font face to use while calculating layout (by default)
        [[nodiscard]] Microsoft::WRL::ComPtr<IDWriteFontFace1> DefaultFontFace();

        // Box drawing scaling effects that are cached for the base font across layouts
        [[nodiscard]] Microsoft::WRL::ComPtr<IBoxDrawingEffect> DefaultBoxDrawingEffect();

        // The attributed variants of the format object representing the size and other text properties
        [[nodiscard]] Microsoft::WRL::ComPtr<IDWriteTextFormat> TextFormatWithAttribute(DWRITE_FONT_WEIGHT weight,
                                                                                        DWRITE_FONT_STYLE style,
                                                                                        DWRITE_FONT_STRETCH stretch);

        // The attributed variants of the font face to use while calculating layout
        [[nodiscard]] Microsoft::WRL::ComPtr<IDWriteFontFace1> FontFaceWithAttribute(DWRITE_FONT_WEIGHT weight,
                                                                                     DWRITE_FONT_STYLE style,
                                                                                     DWRITE_FONT_STRETCH stretch);

        [[nodiscard]] HRESULT UpdateFont(const FontInfoDesired& desired, FontInfo& fiFontInfo, const int dpi) noexcept;

        [[nodiscard]] static HRESULT STDMETHODCALLTYPE s_CalculateBoxEffect(IDWriteTextFormat* format, size_t widthPixels, IDWriteFontFace1* face, float fontScale, IBoxDrawingEffect** effect) noexcept;

        bool DidUserSetFeatures() const noexcept;
        void InitializeFeatureMap();
        void SetFeatures(std::unordered_map<std::wstring_view, uint32_t> features);
        void SetAxes(std::unordered_map<std::wstring_view, int32_t> axes);

    private:
        using FontAttributeMapKey = uint32_t;

<<<<<<< HEAD
        bool _didUserSetFeatures{ false };
        // The font features to apply to the text
        std::unordered_map<std::wstring_view, uint32_t> _featureMap;
        std::vector<DWRITE_FONT_FEATURE> _featureVector;

        // The font axes to apply to the text
        std::vector<DWRITE_FONT_AXIS_VALUE> _axesVector;

        ::Microsoft::WRL::ComPtr<IDWriteFactory1> _dwriteFactory;
=======
        // We use this to identify font variants with different attributes.
        static FontAttributeMapKey _ToMapKey(DWRITE_FONT_WEIGHT weight, DWRITE_FONT_STYLE style, DWRITE_FONT_STRETCH stretch) noexcept
        {
            return (weight << 16) | (style << 8) | stretch;
        };
>>>>>>> a0e5085b

        void _BuildFontRenderData(const FontInfoDesired& desired, FontInfo& actual, const int dpi);
        Microsoft::WRL::ComPtr<IDWriteTextFormat> _BuildTextFormat(const DxFontInfo fontInfo, const std::wstring_view localeName);

        std::unordered_map<FontAttributeMapKey, ::Microsoft::WRL::ComPtr<IDWriteTextFormat>> _textFormatMap;
        std::unordered_map<FontAttributeMapKey, ::Microsoft::WRL::ComPtr<IDWriteFontFace1>> _fontFaceMap;

        ::Microsoft::WRL::ComPtr<IBoxDrawingEffect> _boxDrawingEffect;
        ::Microsoft::WRL::ComPtr<IDWriteFontFallback> _systemFontFallback;
        ::Microsoft::WRL::ComPtr<IDWriteFactory1> _dwriteFactory;
        ::Microsoft::WRL::ComPtr<IDWriteTextAnalyzer1> _dwriteTextAnalyzer;

        std::wstring _userLocaleName;
        DxFontInfo _defaultFontInfo;
        til::size _glyphCell;
        DWRITE_LINE_SPACING _lineSpacing;
        LineMetrics _lineMetrics;
        float _fontSize;
    };
}
<|MERGE_RESOLUTION|>--- conflicted
+++ resolved
@@ -1,124 +1,120 @@
-// Copyright (c) Microsoft Corporation.
-// Licensed under the MIT license.
-
-#pragma once
-
-#include "../../renderer/inc/FontInfoDesired.hpp"
-#include "DxFontInfo.h"
-#include "BoxDrawingEffect.h"
-
-#include <dwrite.h>
-#include <dwrite_1.h>
-#include <dwrite_2.h>
-#include <dwrite_3.h>
-
-#include <wrl.h>
-
-namespace Microsoft::Console::Render
-{
-    class DxFontRenderData
-    {
-    public:
-        struct LineMetrics
-        {
-            float gridlineWidth;
-            float underlineOffset;
-            float underlineOffset2;
-            float underlineWidth;
-            float strikethroughOffset;
-            float strikethroughWidth;
-        };
-
-        DxFontRenderData(::Microsoft::WRL::ComPtr<IDWriteFactory1> dwriteFactory) noexcept;
-
-        // DirectWrite text analyzer from the factory
-        [[nodiscard]] Microsoft::WRL::ComPtr<IDWriteTextAnalyzer1> Analyzer();
-
-        [[nodiscard]] Microsoft::WRL::ComPtr<IDWriteFontFallback> SystemFontFallback();
-
-        // A locale that can be used on construction of assorted DX objects that want to know one.
-        [[nodiscard]] std::wstring UserLocaleName();
-
-        [[nodiscard]] til::size GlyphCell() noexcept;
-        [[nodiscard]] LineMetrics GetLineMetrics() noexcept;
-
-        // The weight of default font
-        [[nodiscard]] DWRITE_FONT_WEIGHT DefaultFontWeight() noexcept;
-
-        // The style of default font
-        [[nodiscard]] DWRITE_FONT_STYLE DefaultFontStyle() noexcept;
-
-        // The stretch of default font
-        [[nodiscard]] DWRITE_FONT_STRETCH DefaultFontStretch() noexcept;
-
-        // The font features of the default font
-        [[nodiscard]] const std::vector<DWRITE_FONT_FEATURE>& DefaultFontFeatures() const;
-
-        // The DirectWrite format object representing the size and other text properties to be applied (by default)
-        [[nodiscard]] Microsoft::WRL::ComPtr<IDWriteTextFormat> DefaultTextFormat();
-
-        // The DirectWrite font face to use while calculating layout (by default)
-        [[nodiscard]] Microsoft::WRL::ComPtr<IDWriteFontFace1> DefaultFontFace();
-
-        // Box drawing scaling effects that are cached for the base font across layouts
-        [[nodiscard]] Microsoft::WRL::ComPtr<IBoxDrawingEffect> DefaultBoxDrawingEffect();
-
-        // The attributed variants of the format object representing the size and other text properties
-        [[nodiscard]] Microsoft::WRL::ComPtr<IDWriteTextFormat> TextFormatWithAttribute(DWRITE_FONT_WEIGHT weight,
-                                                                                        DWRITE_FONT_STYLE style,
-                                                                                        DWRITE_FONT_STRETCH stretch);
-
-        // The attributed variants of the font face to use while calculating layout
-        [[nodiscard]] Microsoft::WRL::ComPtr<IDWriteFontFace1> FontFaceWithAttribute(DWRITE_FONT_WEIGHT weight,
-                                                                                     DWRITE_FONT_STYLE style,
-                                                                                     DWRITE_FONT_STRETCH stretch);
-
-        [[nodiscard]] HRESULT UpdateFont(const FontInfoDesired& desired, FontInfo& fiFontInfo, const int dpi) noexcept;
-
-        [[nodiscard]] static HRESULT STDMETHODCALLTYPE s_CalculateBoxEffect(IDWriteTextFormat* format, size_t widthPixels, IDWriteFontFace1* face, float fontScale, IBoxDrawingEffect** effect) noexcept;
-
-        bool DidUserSetFeatures() const noexcept;
-        void InitializeFeatureMap();
-        void SetFeatures(std::unordered_map<std::wstring_view, uint32_t> features);
-        void SetAxes(std::unordered_map<std::wstring_view, int32_t> axes);
-
-    private:
-        using FontAttributeMapKey = uint32_t;
-
-<<<<<<< HEAD
-        bool _didUserSetFeatures{ false };
-        // The font features to apply to the text
-        std::unordered_map<std::wstring_view, uint32_t> _featureMap;
-        std::vector<DWRITE_FONT_FEATURE> _featureVector;
-
-        // The font axes to apply to the text
-        std::vector<DWRITE_FONT_AXIS_VALUE> _axesVector;
-
-        ::Microsoft::WRL::ComPtr<IDWriteFactory1> _dwriteFactory;
-=======
-        // We use this to identify font variants with different attributes.
-        static FontAttributeMapKey _ToMapKey(DWRITE_FONT_WEIGHT weight, DWRITE_FONT_STYLE style, DWRITE_FONT_STRETCH stretch) noexcept
-        {
-            return (weight << 16) | (style << 8) | stretch;
-        };
->>>>>>> a0e5085b
-
-        void _BuildFontRenderData(const FontInfoDesired& desired, FontInfo& actual, const int dpi);
-        Microsoft::WRL::ComPtr<IDWriteTextFormat> _BuildTextFormat(const DxFontInfo fontInfo, const std::wstring_view localeName);
-
-        std::unordered_map<FontAttributeMapKey, ::Microsoft::WRL::ComPtr<IDWriteTextFormat>> _textFormatMap;
-        std::unordered_map<FontAttributeMapKey, ::Microsoft::WRL::ComPtr<IDWriteFontFace1>> _fontFaceMap;
-
-        ::Microsoft::WRL::ComPtr<IBoxDrawingEffect> _boxDrawingEffect;
-        ::Microsoft::WRL::ComPtr<IDWriteFontFallback> _systemFontFallback;
-        ::Microsoft::WRL::ComPtr<IDWriteFactory1> _dwriteFactory;
-        ::Microsoft::WRL::ComPtr<IDWriteTextAnalyzer1> _dwriteTextAnalyzer;
-
-        std::wstring _userLocaleName;
-        DxFontInfo _defaultFontInfo;
-        til::size _glyphCell;
-        DWRITE_LINE_SPACING _lineSpacing;
-        LineMetrics _lineMetrics;
-        float _fontSize;
-    };
-}
+// Copyright (c) Microsoft Corporation.
+// Licensed under the MIT license.
+
+#pragma once
+
+#include "../../renderer/inc/FontInfoDesired.hpp"
+#include "DxFontInfo.h"
+#include "BoxDrawingEffect.h"
+
+#include <dwrite.h>
+#include <dwrite_1.h>
+#include <dwrite_2.h>
+#include <dwrite_3.h>
+
+#include <wrl.h>
+
+namespace Microsoft::Console::Render
+{
+    class DxFontRenderData
+    {
+    public:
+        struct LineMetrics
+        {
+            float gridlineWidth;
+            float underlineOffset;
+            float underlineOffset2;
+            float underlineWidth;
+            float strikethroughOffset;
+            float strikethroughWidth;
+        };
+
+        DxFontRenderData(::Microsoft::WRL::ComPtr<IDWriteFactory1> dwriteFactory) noexcept;
+
+        // DirectWrite text analyzer from the factory
+        [[nodiscard]] Microsoft::WRL::ComPtr<IDWriteTextAnalyzer1> Analyzer();
+
+        [[nodiscard]] Microsoft::WRL::ComPtr<IDWriteFontFallback> SystemFontFallback();
+
+        // A locale that can be used on construction of assorted DX objects that want to know one.
+        [[nodiscard]] std::wstring UserLocaleName();
+
+        [[nodiscard]] til::size GlyphCell() noexcept;
+        [[nodiscard]] LineMetrics GetLineMetrics() noexcept;
+
+        // The weight of default font
+        [[nodiscard]] DWRITE_FONT_WEIGHT DefaultFontWeight() noexcept;
+
+        // The style of default font
+        [[nodiscard]] DWRITE_FONT_STYLE DefaultFontStyle() noexcept;
+
+        // The stretch of default font
+        [[nodiscard]] DWRITE_FONT_STRETCH DefaultFontStretch() noexcept;
+
+        // The font features of the default font
+        [[nodiscard]] const std::vector<DWRITE_FONT_FEATURE>& DefaultFontFeatures() const;
+
+        // The DirectWrite format object representing the size and other text properties to be applied (by default)
+        [[nodiscard]] Microsoft::WRL::ComPtr<IDWriteTextFormat> DefaultTextFormat();
+
+        // The DirectWrite font face to use while calculating layout (by default)
+        [[nodiscard]] Microsoft::WRL::ComPtr<IDWriteFontFace1> DefaultFontFace();
+
+        // Box drawing scaling effects that are cached for the base font across layouts
+        [[nodiscard]] Microsoft::WRL::ComPtr<IBoxDrawingEffect> DefaultBoxDrawingEffect();
+
+        // The attributed variants of the format object representing the size and other text properties
+        [[nodiscard]] Microsoft::WRL::ComPtr<IDWriteTextFormat> TextFormatWithAttribute(DWRITE_FONT_WEIGHT weight,
+                                                                                        DWRITE_FONT_STYLE style,
+                                                                                        DWRITE_FONT_STRETCH stretch);
+
+        // The attributed variants of the font face to use while calculating layout
+        [[nodiscard]] Microsoft::WRL::ComPtr<IDWriteFontFace1> FontFaceWithAttribute(DWRITE_FONT_WEIGHT weight,
+                                                                                     DWRITE_FONT_STYLE style,
+                                                                                     DWRITE_FONT_STRETCH stretch);
+
+        [[nodiscard]] HRESULT UpdateFont(const FontInfoDesired& desired, FontInfo& fiFontInfo, const int dpi) noexcept;
+
+        [[nodiscard]] static HRESULT STDMETHODCALLTYPE s_CalculateBoxEffect(IDWriteTextFormat* format, size_t widthPixels, IDWriteFontFace1* face, float fontScale, IBoxDrawingEffect** effect) noexcept;
+
+        bool DidUserSetFeatures() const noexcept;
+        void InitializeFeatureMap();
+        void SetFeatures(std::unordered_map<std::wstring_view, uint32_t> features);
+        void SetAxes(std::unordered_map<std::wstring_view, int32_t> axes);
+
+    private:
+        using FontAttributeMapKey = uint32_t;
+
+        bool _didUserSetFeatures{ false };
+        // The font features to apply to the text
+        std::unordered_map<std::wstring_view, uint32_t> _featureMap;
+        std::vector<DWRITE_FONT_FEATURE> _featureVector;
+
+        // The font axes to apply to the text
+        std::vector<DWRITE_FONT_AXIS_VALUE> _axesVector;
+
+        // We use this to identify font variants with different attributes.
+        static FontAttributeMapKey _ToMapKey(DWRITE_FONT_WEIGHT weight, DWRITE_FONT_STYLE style, DWRITE_FONT_STRETCH stretch) noexcept
+        {
+            return (weight << 16) | (style << 8) | stretch;
+        };
+
+        void _BuildFontRenderData(const FontInfoDesired& desired, FontInfo& actual, const int dpi);
+        Microsoft::WRL::ComPtr<IDWriteTextFormat> _BuildTextFormat(const DxFontInfo fontInfo, const std::wstring_view localeName);
+
+        std::unordered_map<FontAttributeMapKey, ::Microsoft::WRL::ComPtr<IDWriteTextFormat>> _textFormatMap;
+        std::unordered_map<FontAttributeMapKey, ::Microsoft::WRL::ComPtr<IDWriteFontFace1>> _fontFaceMap;
+
+        ::Microsoft::WRL::ComPtr<IBoxDrawingEffect> _boxDrawingEffect;
+        ::Microsoft::WRL::ComPtr<IDWriteFontFallback> _systemFontFallback;
+        ::Microsoft::WRL::ComPtr<IDWriteFactory1> _dwriteFactory;
+        ::Microsoft::WRL::ComPtr<IDWriteTextAnalyzer1> _dwriteTextAnalyzer;
+
+        std::wstring _userLocaleName;
+        DxFontInfo _defaultFontInfo;
+        til::size _glyphCell;
+        DWRITE_LINE_SPACING _lineSpacing;
+        LineMetrics _lineMetrics;
+        float _fontSize;
+    };
+}
<?xml version="1.0" encoding="utf-8"?>
<Project DefaultTargets="Build" ToolsVersion="15.0" xmlns="http://schemas.microsoft.com/developer/msbuild/2003">
  <PropertyGroup Label="Globals">
    <ProjectGuid>{CA5CAD1A-44BD-4AC7-AC72-6CA5B3AB89ED}</ProjectGuid>
    <Keyword>Win32Proj</Keyword>
    <ProjectName>Microsoft.Terminal.Control.Lib</ProjectName>
    <RootNamespace>Microsoft.Terminal.Control</RootNamespace>
    <TargetName>Microsoft.Terminal.ControlLib</TargetName>
    <ConfigurationType>StaticLibrary</ConfigurationType>
    <SubSystem>Console</SubSystem>
    <OpenConsoleUniversalApp>true</OpenConsoleUniversalApp>

    <!-- C++/WinRT sets the depth to 1 if there is a XAML file in the project
         Unfortunately for us, we need it to be 3. When the namespace merging
         depth is 1, Microsoft.Terminal.Control becomes "Microsoft",
         and our WinMD file becomes "Microsoft". Because WinRT is very
         namespace-driven, this winmd is considered to contain the entire
         Microsoft namespace. This is, obviously, not great. None of our other
         projects compile properly when they depend on this "Microsoft.winmd."
    -->
    <CppWinRTNamespaceMergeDepth>3</CppWinRTNamespaceMergeDepth>
    <XamlComponentResourceLocation>nested</XamlComponentResourceLocation>

  </PropertyGroup>
  <Import Project="..\..\..\common.openconsole.props" Condition="'$(OpenConsoleDir)'==''" />
  <Import Project="$(OpenConsoleDir)src\cppwinrt.build.pre.props" />

  <!-- ========================= Headers ======================== -->
  <ItemGroup>
    <ClInclude Include="pch.h" />
    <ClInclude Include="ControlCore.h">
      <DependentUpon>ControlCore.idl</DependentUpon>
    </ClInclude>
    <ClInclude Include="ControlInteractivity.h">
      <DependentUpon>ControlInteractivity.idl</DependentUpon>
    </ClInclude>
    <ClInclude Include="KeyChord.h">
      <DependentUpon>KeyChord.idl</DependentUpon>
    </ClInclude>
    <ClInclude Include="EventArgs.h">
      <DependentUpon>EventArgs.idl</DependentUpon>
    </ClInclude>
    <ClInclude Include="SearchBoxControl.h">
      <DependentUpon>SearchBoxControl.xaml</DependentUpon>
    </ClInclude>
    <ClInclude Include="XamlLights.h">
      <DependentUpon>XamlLights.idl</DependentUpon>
    </ClInclude>
    <ClInclude Include="TermControl.h">
      <DependentUpon>TermControl.xaml</DependentUpon>
    </ClInclude>
    <ClInclude Include="TermControlAutomationPeer.h">
      <DependentUpon>TermControlAutomationPeer.idl</DependentUpon>
    </ClInclude>
<<<<<<< HEAD
    <ClInclude Include="InteractivityAutomationPeer.h">
      <DependentUpon>InteractivityAutomationPeer.idl</DependentUpon>
    </ClInclude>
    <ClInclude Include="ThrottledFunc.h" />
=======
>>>>>>> a5073111
    <ClInclude Include="TSFInputControl.h">
      <DependentUpon>TSFInputControl.xaml</DependentUpon>
    </ClInclude>
    <ClInclude Include="XamlUiaTextRange.h" />
  </ItemGroup>
  <!-- ========================= Cpp Files ======================== -->
  <ItemGroup>
    <ClCompile Include="pch.cpp">
      <PrecompiledHeader>Create</PrecompiledHeader>
    </ClCompile>
    <ClCompile Include="ControlCore.cpp">
      <DependentUpon>ControlCore.idl</DependentUpon>
    </ClCompile>
    <ClCompile Include="ControlInteractivity.cpp">
      <DependentUpon>ControlInteractivity.idl</DependentUpon>
    </ClCompile>
    <ClCompile Include="EventArgs.cpp">
      <DependentUpon>EventArgs.idl</DependentUpon>
    </ClCompile>
    <ClCompile Include="init.cpp" />
    <ClCompile Include="KeyChord.cpp">
      <DependentUpon>KeyChord.idl</DependentUpon>
    </ClCompile>
    <ClCompile Include="SearchBoxControl.cpp">
      <DependentUpon>SearchBoxControl.xaml</DependentUpon>
    </ClCompile>
    <ClCompile Include="XamlLights.cpp">
      <DependentUpon>XamlLights.idl</DependentUpon>
    </ClCompile>
    <ClCompile Include="TermControl.cpp">
      <DependentUpon>TermControl.xaml</DependentUpon>
    </ClCompile>
    <ClCompile Include="TSFInputControl.cpp">
      <DependentUpon>TSFInputControl.xaml</DependentUpon>
    </ClCompile>
    <ClCompile Include="$(GeneratedFilesDir)module.g.cpp" />
    <ClCompile Include="TermControlAutomationPeer.cpp">
      <DependentUpon>TermControlAutomationPeer.idl</DependentUpon>
    </ClCompile>
    <ClCompile Include="InteractivityAutomationPeer.cpp">
      <DependentUpon>InteractivityAutomationPeer.idl</DependentUpon>
    </ClCompile>
    <ClCompile Include="XamlUiaTextRange.cpp" />
  </ItemGroup>
  <!-- ========================= idl Files ======================== -->
  <ItemGroup>
    <Midl Include="ControlCore.idl" />
    <Midl Include="ControlInteractivity.idl" />
    <Midl Include="ICoreState.idl" />
    <Midl Include="IDirectKeyListener.idl" />
    <Midl Include="KeyChord.idl" />
    <Midl Include="EventArgs.idl" />
    <Midl Include="IKeyBindings.idl" />
    <Midl Include="IControlSettings.idl" />
    <Midl Include="IControlAppearance.idl" />
    <Midl Include="SearchBoxControl.idl">
      <DependentUpon>SearchBoxControl.xaml</DependentUpon>
    </Midl>
    <Midl Include="XamlLights.idl" />
    <Midl Include="TermControl.idl">
      <DependentUpon>TermControl.xaml</DependentUpon>
    </Midl>
    <Midl Include="TermControlAutomationPeer.idl" />
    <Midl Include="InteractivityAutomationPeer.idl" />
    <Midl Include="IMouseWheelListener.idl" />
    <Midl Include="TSFInputControl.idl">
      <DependentUpon>TSFInputControl.xaml</DependentUpon>
    </Midl>
  </ItemGroup>
  <!-- ========================= XAML Files ======================== -->
  <ItemGroup>
    <Page Include="SearchBoxControl.xaml">
      <SubType>Designer</SubType>
    </Page>
    <Page Include="TermControl.xaml">
      <SubType>Designer</SubType>
    </Page>
    <Page Include="TSFInputControl.xaml">
      <SubType>Designer</SubType>
    </Page>
  </ItemGroup>
  <!-- ========================= Misc Files ======================== -->
  <ItemGroup>
    <PRIResource Include="Resources\en-US\Resources.resw" />
    <OCResourceDirectory Include="Resources" />
    <None Include="packages.config" />
  </ItemGroup>
  <!-- ========================= Project References ======================== -->
  <ItemGroup>
    <ProjectReference Include="..\..\types\lib\types.vcxproj" />
    <ProjectReference Include="..\..\buffer\out\lib\bufferout.vcxproj" />
    <ProjectReference Include="$(OpenConsoleDir)src\renderer\base\lib\base.vcxproj" />
    <ProjectReference Include="..\..\renderer\dx\lib\dx.vcxproj" />
    <ProjectReference Include="..\..\renderer\uia\lib\uia.vcxproj" />
    <ProjectReference Include="..\..\terminal\parser\lib\parser.vcxproj" />
    <ProjectReference Include="$(OpenConsoleDir)src\terminal\input\lib\terminalinput.vcxproj" />
    <ProjectReference Include="$(OpenConsoleDir)src\cascadia\TerminalCore\lib\TerminalCore-lib.vcxproj" />
    <ProjectReference Include="$(OpenConsoleDir)src\cascadia\TerminalConnection\TerminalConnection.vcxproj">
      <Private>false</Private>
      <CopyLocalSatelliteAssemblies>false</CopyLocalSatelliteAssemblies>
    </ProjectReference>
    <ProjectReference Include="$(OpenConsoleDir)src\cascadia\WinRTUtils\WinRTUtils.vcxproj">
      <Project>{CA5CAD1A-039A-4929-BA2A-8BEB2E4106FE}</Project>
      <ReferenceOutputAssembly>false</ReferenceOutputAssembly>
    </ProjectReference>
  </ItemGroup>
  <!-- ====================== Compiler & Linker Flags ===================== -->
  <ItemDefinitionGroup>
    <ClCompile>
      <PrecompiledHeaderFile>pch.h</PrecompiledHeaderFile>
      <AdditionalIncludeDirectories>$(OpenConsoleDir)src\cascadia\inc;$(OpenConsoleDir)src\types\inc;%(AdditionalIncludeDirectories)</AdditionalIncludeDirectories>
    </ClCompile>
    <Reference>
      <Private>false</Private>
    </Reference>
  </ItemDefinitionGroup>
  <!-- ========================= Globals ======================== -->
  <Import Project="$(OpenConsoleDir)src\cppwinrt.build.post.props" />

  <Import Project="$(SolutionDir)build\rules\CollectWildcardResources.targets" />
</Project>
<|MERGE_RESOLUTION|>--- conflicted
+++ resolved
@@ -1,182 +1,178 @@
-<?xml version="1.0" encoding="utf-8"?>
-<Project DefaultTargets="Build" ToolsVersion="15.0" xmlns="http://schemas.microsoft.com/developer/msbuild/2003">
-  <PropertyGroup Label="Globals">
-    <ProjectGuid>{CA5CAD1A-44BD-4AC7-AC72-6CA5B3AB89ED}</ProjectGuid>
-    <Keyword>Win32Proj</Keyword>
-    <ProjectName>Microsoft.Terminal.Control.Lib</ProjectName>
-    <RootNamespace>Microsoft.Terminal.Control</RootNamespace>
-    <TargetName>Microsoft.Terminal.ControlLib</TargetName>
-    <ConfigurationType>StaticLibrary</ConfigurationType>
-    <SubSystem>Console</SubSystem>
-    <OpenConsoleUniversalApp>true</OpenConsoleUniversalApp>
-
-    <!-- C++/WinRT sets the depth to 1 if there is a XAML file in the project
-         Unfortunately for us, we need it to be 3. When the namespace merging
-         depth is 1, Microsoft.Terminal.Control becomes "Microsoft",
-         and our WinMD file becomes "Microsoft". Because WinRT is very
-         namespace-driven, this winmd is considered to contain the entire
-         Microsoft namespace. This is, obviously, not great. None of our other
-         projects compile properly when they depend on this "Microsoft.winmd."
-    -->
-    <CppWinRTNamespaceMergeDepth>3</CppWinRTNamespaceMergeDepth>
-    <XamlComponentResourceLocation>nested</XamlComponentResourceLocation>
-
-  </PropertyGroup>
-  <Import Project="..\..\..\common.openconsole.props" Condition="'$(OpenConsoleDir)'==''" />
-  <Import Project="$(OpenConsoleDir)src\cppwinrt.build.pre.props" />
-
-  <!-- ========================= Headers ======================== -->
-  <ItemGroup>
-    <ClInclude Include="pch.h" />
-    <ClInclude Include="ControlCore.h">
-      <DependentUpon>ControlCore.idl</DependentUpon>
-    </ClInclude>
-    <ClInclude Include="ControlInteractivity.h">
-      <DependentUpon>ControlInteractivity.idl</DependentUpon>
-    </ClInclude>
-    <ClInclude Include="KeyChord.h">
-      <DependentUpon>KeyChord.idl</DependentUpon>
-    </ClInclude>
-    <ClInclude Include="EventArgs.h">
-      <DependentUpon>EventArgs.idl</DependentUpon>
-    </ClInclude>
-    <ClInclude Include="SearchBoxControl.h">
-      <DependentUpon>SearchBoxControl.xaml</DependentUpon>
-    </ClInclude>
-    <ClInclude Include="XamlLights.h">
-      <DependentUpon>XamlLights.idl</DependentUpon>
-    </ClInclude>
-    <ClInclude Include="TermControl.h">
-      <DependentUpon>TermControl.xaml</DependentUpon>
-    </ClInclude>
-    <ClInclude Include="TermControlAutomationPeer.h">
-      <DependentUpon>TermControlAutomationPeer.idl</DependentUpon>
-    </ClInclude>
-<<<<<<< HEAD
-    <ClInclude Include="InteractivityAutomationPeer.h">
-      <DependentUpon>InteractivityAutomationPeer.idl</DependentUpon>
-    </ClInclude>
-    <ClInclude Include="ThrottledFunc.h" />
-=======
->>>>>>> a5073111
-    <ClInclude Include="TSFInputControl.h">
-      <DependentUpon>TSFInputControl.xaml</DependentUpon>
-    </ClInclude>
-    <ClInclude Include="XamlUiaTextRange.h" />
-  </ItemGroup>
-  <!-- ========================= Cpp Files ======================== -->
-  <ItemGroup>
-    <ClCompile Include="pch.cpp">
-      <PrecompiledHeader>Create</PrecompiledHeader>
-    </ClCompile>
-    <ClCompile Include="ControlCore.cpp">
-      <DependentUpon>ControlCore.idl</DependentUpon>
-    </ClCompile>
-    <ClCompile Include="ControlInteractivity.cpp">
-      <DependentUpon>ControlInteractivity.idl</DependentUpon>
-    </ClCompile>
-    <ClCompile Include="EventArgs.cpp">
-      <DependentUpon>EventArgs.idl</DependentUpon>
-    </ClCompile>
-    <ClCompile Include="init.cpp" />
-    <ClCompile Include="KeyChord.cpp">
-      <DependentUpon>KeyChord.idl</DependentUpon>
-    </ClCompile>
-    <ClCompile Include="SearchBoxControl.cpp">
-      <DependentUpon>SearchBoxControl.xaml</DependentUpon>
-    </ClCompile>
-    <ClCompile Include="XamlLights.cpp">
-      <DependentUpon>XamlLights.idl</DependentUpon>
-    </ClCompile>
-    <ClCompile Include="TermControl.cpp">
-      <DependentUpon>TermControl.xaml</DependentUpon>
-    </ClCompile>
-    <ClCompile Include="TSFInputControl.cpp">
-      <DependentUpon>TSFInputControl.xaml</DependentUpon>
-    </ClCompile>
-    <ClCompile Include="$(GeneratedFilesDir)module.g.cpp" />
-    <ClCompile Include="TermControlAutomationPeer.cpp">
-      <DependentUpon>TermControlAutomationPeer.idl</DependentUpon>
-    </ClCompile>
-    <ClCompile Include="InteractivityAutomationPeer.cpp">
-      <DependentUpon>InteractivityAutomationPeer.idl</DependentUpon>
-    </ClCompile>
-    <ClCompile Include="XamlUiaTextRange.cpp" />
-  </ItemGroup>
-  <!-- ========================= idl Files ======================== -->
-  <ItemGroup>
-    <Midl Include="ControlCore.idl" />
-    <Midl Include="ControlInteractivity.idl" />
-    <Midl Include="ICoreState.idl" />
-    <Midl Include="IDirectKeyListener.idl" />
-    <Midl Include="KeyChord.idl" />
-    <Midl Include="EventArgs.idl" />
-    <Midl Include="IKeyBindings.idl" />
-    <Midl Include="IControlSettings.idl" />
-    <Midl Include="IControlAppearance.idl" />
-    <Midl Include="SearchBoxControl.idl">
-      <DependentUpon>SearchBoxControl.xaml</DependentUpon>
-    </Midl>
-    <Midl Include="XamlLights.idl" />
-    <Midl Include="TermControl.idl">
-      <DependentUpon>TermControl.xaml</DependentUpon>
-    </Midl>
-    <Midl Include="TermControlAutomationPeer.idl" />
-    <Midl Include="InteractivityAutomationPeer.idl" />
-    <Midl Include="IMouseWheelListener.idl" />
-    <Midl Include="TSFInputControl.idl">
-      <DependentUpon>TSFInputControl.xaml</DependentUpon>
-    </Midl>
-  </ItemGroup>
-  <!-- ========================= XAML Files ======================== -->
-  <ItemGroup>
-    <Page Include="SearchBoxControl.xaml">
-      <SubType>Designer</SubType>
-    </Page>
-    <Page Include="TermControl.xaml">
-      <SubType>Designer</SubType>
-    </Page>
-    <Page Include="TSFInputControl.xaml">
-      <SubType>Designer</SubType>
-    </Page>
-  </ItemGroup>
-  <!-- ========================= Misc Files ======================== -->
-  <ItemGroup>
-    <PRIResource Include="Resources\en-US\Resources.resw" />
-    <OCResourceDirectory Include="Resources" />
-    <None Include="packages.config" />
-  </ItemGroup>
-  <!-- ========================= Project References ======================== -->
-  <ItemGroup>
-    <ProjectReference Include="..\..\types\lib\types.vcxproj" />
-    <ProjectReference Include="..\..\buffer\out\lib\bufferout.vcxproj" />
-    <ProjectReference Include="$(OpenConsoleDir)src\renderer\base\lib\base.vcxproj" />
-    <ProjectReference Include="..\..\renderer\dx\lib\dx.vcxproj" />
-    <ProjectReference Include="..\..\renderer\uia\lib\uia.vcxproj" />
-    <ProjectReference Include="..\..\terminal\parser\lib\parser.vcxproj" />
-    <ProjectReference Include="$(OpenConsoleDir)src\terminal\input\lib\terminalinput.vcxproj" />
-    <ProjectReference Include="$(OpenConsoleDir)src\cascadia\TerminalCore\lib\TerminalCore-lib.vcxproj" />
-    <ProjectReference Include="$(OpenConsoleDir)src\cascadia\TerminalConnection\TerminalConnection.vcxproj">
-      <Private>false</Private>
-      <CopyLocalSatelliteAssemblies>false</CopyLocalSatelliteAssemblies>
-    </ProjectReference>
-    <ProjectReference Include="$(OpenConsoleDir)src\cascadia\WinRTUtils\WinRTUtils.vcxproj">
-      <Project>{CA5CAD1A-039A-4929-BA2A-8BEB2E4106FE}</Project>
-      <ReferenceOutputAssembly>false</ReferenceOutputAssembly>
-    </ProjectReference>
-  </ItemGroup>
-  <!-- ====================== Compiler & Linker Flags ===================== -->
-  <ItemDefinitionGroup>
-    <ClCompile>
-      <PrecompiledHeaderFile>pch.h</PrecompiledHeaderFile>
-      <AdditionalIncludeDirectories>$(OpenConsoleDir)src\cascadia\inc;$(OpenConsoleDir)src\types\inc;%(AdditionalIncludeDirectories)</AdditionalIncludeDirectories>
-    </ClCompile>
-    <Reference>
-      <Private>false</Private>
-    </Reference>
-  </ItemDefinitionGroup>
-  <!-- ========================= Globals ======================== -->
-  <Import Project="$(OpenConsoleDir)src\cppwinrt.build.post.props" />
-
-  <Import Project="$(SolutionDir)build\rules\CollectWildcardResources.targets" />
-</Project>
+<?xml version="1.0" encoding="utf-8"?>
+<Project DefaultTargets="Build" ToolsVersion="15.0" xmlns="http://schemas.microsoft.com/developer/msbuild/2003">
+  <PropertyGroup Label="Globals">
+    <ProjectGuid>{CA5CAD1A-44BD-4AC7-AC72-6CA5B3AB89ED}</ProjectGuid>
+    <Keyword>Win32Proj</Keyword>
+    <ProjectName>Microsoft.Terminal.Control.Lib</ProjectName>
+    <RootNamespace>Microsoft.Terminal.Control</RootNamespace>
+    <TargetName>Microsoft.Terminal.ControlLib</TargetName>
+    <ConfigurationType>StaticLibrary</ConfigurationType>
+    <SubSystem>Console</SubSystem>
+    <OpenConsoleUniversalApp>true</OpenConsoleUniversalApp>
+
+    <!-- C++/WinRT sets the depth to 1 if there is a XAML file in the project
+         Unfortunately for us, we need it to be 3. When the namespace merging
+         depth is 1, Microsoft.Terminal.Control becomes "Microsoft",
+         and our WinMD file becomes "Microsoft". Because WinRT is very
+         namespace-driven, this winmd is considered to contain the entire
+         Microsoft namespace. This is, obviously, not great. None of our other
+         projects compile properly when they depend on this "Microsoft.winmd."
+    -->
+    <CppWinRTNamespaceMergeDepth>3</CppWinRTNamespaceMergeDepth>
+    <XamlComponentResourceLocation>nested</XamlComponentResourceLocation>
+
+  </PropertyGroup>
+  <Import Project="..\..\..\common.openconsole.props" Condition="'$(OpenConsoleDir)'==''" />
+  <Import Project="$(OpenConsoleDir)src\cppwinrt.build.pre.props" />
+
+  <!-- ========================= Headers ======================== -->
+  <ItemGroup>
+    <ClInclude Include="pch.h" />
+    <ClInclude Include="ControlCore.h">
+      <DependentUpon>ControlCore.idl</DependentUpon>
+    </ClInclude>
+    <ClInclude Include="ControlInteractivity.h">
+      <DependentUpon>ControlInteractivity.idl</DependentUpon>
+    </ClInclude>
+    <ClInclude Include="KeyChord.h">
+      <DependentUpon>KeyChord.idl</DependentUpon>
+    </ClInclude>
+    <ClInclude Include="EventArgs.h">
+      <DependentUpon>EventArgs.idl</DependentUpon>
+    </ClInclude>
+    <ClInclude Include="SearchBoxControl.h">
+      <DependentUpon>SearchBoxControl.xaml</DependentUpon>
+    </ClInclude>
+    <ClInclude Include="XamlLights.h">
+      <DependentUpon>XamlLights.idl</DependentUpon>
+    </ClInclude>
+    <ClInclude Include="TermControl.h">
+      <DependentUpon>TermControl.xaml</DependentUpon>
+    </ClInclude>
+    <ClInclude Include="TermControlAutomationPeer.h">
+      <DependentUpon>TermControlAutomationPeer.idl</DependentUpon>
+    </ClInclude>
+    <ClInclude Include="InteractivityAutomationPeer.h">
+      <DependentUpon>InteractivityAutomationPeer.idl</DependentUpon>
+    </ClInclude>
+    <ClInclude Include="TSFInputControl.h">
+      <DependentUpon>TSFInputControl.xaml</DependentUpon>
+    </ClInclude>
+    <ClInclude Include="XamlUiaTextRange.h" />
+  </ItemGroup>
+  <!-- ========================= Cpp Files ======================== -->
+  <ItemGroup>
+    <ClCompile Include="pch.cpp">
+      <PrecompiledHeader>Create</PrecompiledHeader>
+    </ClCompile>
+    <ClCompile Include="ControlCore.cpp">
+      <DependentUpon>ControlCore.idl</DependentUpon>
+    </ClCompile>
+    <ClCompile Include="ControlInteractivity.cpp">
+      <DependentUpon>ControlInteractivity.idl</DependentUpon>
+    </ClCompile>
+    <ClCompile Include="EventArgs.cpp">
+      <DependentUpon>EventArgs.idl</DependentUpon>
+    </ClCompile>
+    <ClCompile Include="init.cpp" />
+    <ClCompile Include="KeyChord.cpp">
+      <DependentUpon>KeyChord.idl</DependentUpon>
+    </ClCompile>
+    <ClCompile Include="SearchBoxControl.cpp">
+      <DependentUpon>SearchBoxControl.xaml</DependentUpon>
+    </ClCompile>
+    <ClCompile Include="XamlLights.cpp">
+      <DependentUpon>XamlLights.idl</DependentUpon>
+    </ClCompile>
+    <ClCompile Include="TermControl.cpp">
+      <DependentUpon>TermControl.xaml</DependentUpon>
+    </ClCompile>
+    <ClCompile Include="TSFInputControl.cpp">
+      <DependentUpon>TSFInputControl.xaml</DependentUpon>
+    </ClCompile>
+    <ClCompile Include="$(GeneratedFilesDir)module.g.cpp" />
+    <ClCompile Include="TermControlAutomationPeer.cpp">
+      <DependentUpon>TermControlAutomationPeer.idl</DependentUpon>
+    </ClCompile>
+    <ClCompile Include="InteractivityAutomationPeer.cpp">
+      <DependentUpon>InteractivityAutomationPeer.idl</DependentUpon>
+    </ClCompile>
+    <ClCompile Include="XamlUiaTextRange.cpp" />
+  </ItemGroup>
+  <!-- ========================= idl Files ======================== -->
+  <ItemGroup>
+    <Midl Include="ControlCore.idl" />
+    <Midl Include="ControlInteractivity.idl" />
+    <Midl Include="ICoreState.idl" />
+    <Midl Include="IDirectKeyListener.idl" />
+    <Midl Include="KeyChord.idl" />
+    <Midl Include="EventArgs.idl" />
+    <Midl Include="IKeyBindings.idl" />
+    <Midl Include="IControlSettings.idl" />
+    <Midl Include="IControlAppearance.idl" />
+    <Midl Include="SearchBoxControl.idl">
+      <DependentUpon>SearchBoxControl.xaml</DependentUpon>
+    </Midl>
+    <Midl Include="XamlLights.idl" />
+    <Midl Include="TermControl.idl">
+      <DependentUpon>TermControl.xaml</DependentUpon>
+    </Midl>
+    <Midl Include="TermControlAutomationPeer.idl" />
+    <Midl Include="InteractivityAutomationPeer.idl" />
+    <Midl Include="IMouseWheelListener.idl" />
+    <Midl Include="TSFInputControl.idl">
+      <DependentUpon>TSFInputControl.xaml</DependentUpon>
+    </Midl>
+  </ItemGroup>
+  <!-- ========================= XAML Files ======================== -->
+  <ItemGroup>
+    <Page Include="SearchBoxControl.xaml">
+      <SubType>Designer</SubType>
+    </Page>
+    <Page Include="TermControl.xaml">
+      <SubType>Designer</SubType>
+    </Page>
+    <Page Include="TSFInputControl.xaml">
+      <SubType>Designer</SubType>
+    </Page>
+  </ItemGroup>
+  <!-- ========================= Misc Files ======================== -->
+  <ItemGroup>
+    <PRIResource Include="Resources\en-US\Resources.resw" />
+    <OCResourceDirectory Include="Resources" />
+    <None Include="packages.config" />
+  </ItemGroup>
+  <!-- ========================= Project References ======================== -->
+  <ItemGroup>
+    <ProjectReference Include="..\..\types\lib\types.vcxproj" />
+    <ProjectReference Include="..\..\buffer\out\lib\bufferout.vcxproj" />
+    <ProjectReference Include="$(OpenConsoleDir)src\renderer\base\lib\base.vcxproj" />
+    <ProjectReference Include="..\..\renderer\dx\lib\dx.vcxproj" />
+    <ProjectReference Include="..\..\renderer\uia\lib\uia.vcxproj" />
+    <ProjectReference Include="..\..\terminal\parser\lib\parser.vcxproj" />
+    <ProjectReference Include="$(OpenConsoleDir)src\terminal\input\lib\terminalinput.vcxproj" />
+    <ProjectReference Include="$(OpenConsoleDir)src\cascadia\TerminalCore\lib\TerminalCore-lib.vcxproj" />
+    <ProjectReference Include="$(OpenConsoleDir)src\cascadia\TerminalConnection\TerminalConnection.vcxproj">
+      <Private>false</Private>
+      <CopyLocalSatelliteAssemblies>false</CopyLocalSatelliteAssemblies>
+    </ProjectReference>
+    <ProjectReference Include="$(OpenConsoleDir)src\cascadia\WinRTUtils\WinRTUtils.vcxproj">
+      <Project>{CA5CAD1A-039A-4929-BA2A-8BEB2E4106FE}</Project>
+      <ReferenceOutputAssembly>false</ReferenceOutputAssembly>
+    </ProjectReference>
+  </ItemGroup>
+  <!-- ====================== Compiler & Linker Flags ===================== -->
+  <ItemDefinitionGroup>
+    <ClCompile>
+      <PrecompiledHeaderFile>pch.h</PrecompiledHeaderFile>
+      <AdditionalIncludeDirectories>$(OpenConsoleDir)src\cascadia\inc;$(OpenConsoleDir)src\types\inc;%(AdditionalIncludeDirectories)</AdditionalIncludeDirectories>
+    </ClCompile>
+    <Reference>
+      <Private>false</Private>
+    </Reference>
+  </ItemDefinitionGroup>
+  <!-- ========================= Globals ======================== -->
+  <Import Project="$(OpenConsoleDir)src\cppwinrt.build.post.props" />
+
+  <Import Project="$(SolutionDir)build\rules\CollectWildcardResources.targets" />
+</Project>